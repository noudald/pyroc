--- conflicted
+++ resolved
@@ -1,10 +1,6 @@
 """PyROC - A Python library for computing ROC curves."""
 
-<<<<<<< HEAD
-__version__ = '0.0.7'
-=======
 __version__ = '0.0.8'
->>>>>>> 91860720
 
 from .roc import ROC
 from .bootstrap import bootstrap_roc
